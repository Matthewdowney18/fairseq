--- conflicted
+++ resolved
@@ -15,12 +15,9 @@
         ("encoder_padding_mask", Tensor),  # B x T
         ("encoder_embedding", Tensor),  # B x T x C
         ("encoder_states", Optional[List[Tensor]]),  # List[T x B x C]
-<<<<<<< HEAD
         ("attn_head_weight", Optional[List[Tensor]]), # List[H x B x T x T]
-=======
         ("src_tokens", Optional[Tensor]),  # B x T
         ("src_lengths", Optional[Tensor]),  # B x 1
->>>>>>> 8f30004e
     ],
 )
 
