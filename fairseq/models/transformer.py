--- conflicted
+++ resolved
@@ -421,7 +421,6 @@
                   hidden states of shape `(src_len, batch, embed_dim)`.
                   Only populated if *return_all_hiddens* is True.
         """
-<<<<<<< HEAD
 
         if need_head_weights:
             need_attn = True
@@ -432,8 +431,6 @@
         if self.layer_wise_attention:
             return_all_hiddens = True
 
-=======
->>>>>>> 8f30004e
         x, encoder_embedding = self.forward_embedding(src_tokens)
 
         # B x T x C -> T x B x C
@@ -446,24 +443,14 @@
 
         # encoder layers
         for layer in self.layers:
-<<<<<<< HEAD
-            # add LayerDrop (see https://arxiv.org/abs/1909.11556 for description)
-            dropout_probability = torch.empty(1).uniform_()
-            if not self.training or (dropout_probability > self.encoder_layerdrop):
-                x, attn = layer(x, encoder_padding_mask,
-                                   need_attn=need_attn,
-                                   need_head_weights=need_head_weights)
-                if need_attn:
-                    weights += attn
-                if return_all_hiddens:
-                    assert encoder_states is not None
-                    encoder_states.append(x)
-=======
             x = layer(x, encoder_padding_mask)
+
+            if need_attn:
+                weights += attn
+                
             if return_all_hiddens:
                 assert encoder_states is not None
                 encoder_states.append(x)
->>>>>>> 8f30004e
 
         if self.layer_norm is not None:
             x = self.layer_norm(x)
@@ -473,12 +460,9 @@
             encoder_padding_mask=encoder_padding_mask,  # B x T
             encoder_embedding=encoder_embedding,  # B x T x C
             encoder_states=encoder_states,  # List[T x B x C]
-<<<<<<< HEAD
-            attn_head_weight=weights
-=======
+            attn_head_weight=weights,
             src_tokens=None,
             src_lengths=None,
->>>>>>> 8f30004e
         )
 
     @torch.jit.export
@@ -528,12 +512,9 @@
             encoder_padding_mask=new_encoder_out["encoder_padding_mask"],  # B x T
             encoder_embedding=new_encoder_out["encoder_embedding"],  # B x T x C
             encoder_states=encoder_states,  # List[T x B x C]
-<<<<<<< HEAD
-            attn_head_weight=encoder_out.attn_head_weight
-=======
+            attn_head_weight=encoder_out.attn_head_weight,
             src_tokens=src_tokens,  # B x T
             src_lengths=src_lengths,  # B x 1
->>>>>>> 8f30004e
         )
 
     def max_positions(self):
@@ -818,34 +799,6 @@
             else:
                 self_attn_mask = None
 
-<<<<<<< HEAD
-            if bool((idx == alignment_layer)):
-                need_head_weights = True
-            if bool((idx == alignment_layer)):
-                need_attn = True
-
-            # add LayerDrop (see https://arxiv.org/abs/1909.11556 for description)
-            dropout_probability = torch.empty(1).uniform_()
-            if not self.training or (dropout_probability > self.decoder_layerdrop):
-                x, layer_attn = layer(
-                    x,
-                    encoder_state,
-                    encoder_out.encoder_padding_mask
-                    if encoder_out is not None
-                    else None,
-                    incremental_state,
-                    self_attn_mask=self_attn_mask,
-                    self_attn_padding_mask=self_attn_padding_mask,
-                    need_head_weights=need_head_weights,
-                    need_attn=need_attn,
-                )
-                inner_states.append(x)
-                if layer_attn is not None and idx == alignment_layer:
-                    attn = layer_attn[0].float().to(x)
-
-                if need_attn:
-                    weights+=layer_attn
-=======
             x, layer_attn, _ = layer(
                 x,
                 encoder_out.encoder_out if encoder_out is not None else None,
@@ -859,7 +812,9 @@
             inner_states.append(x)
             if layer_attn is not None and idx == alignment_layer:
                 attn = layer_attn.float().to(x)
->>>>>>> 8f30004e
+
+            if need_attn:
+                    weights+=layer_attn
 
         if attn is not None:
             if alignment_heads is not None:
