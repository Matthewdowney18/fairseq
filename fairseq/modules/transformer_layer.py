# Copyright (c) Facebook, Inc. and its affiliates.
#
# This source code is licensed under the MIT license found in the
# LICENSE file in the root directory of this source tree.

from typing import Dict, List, Optional

import torch
import torch.nn as nn
import torch.nn.functional as F
from fairseq import utils
from fairseq.modules import LayerNorm, MultiheadAttention
from fairseq.modules.quant_noise import quant_noise
from torch import Tensor


class TransformerEncoderLayer(nn.Module):
    """Encoder layer block.

    In the original paper each operation (multi-head attention or FFN) is
    postprocessed with: `dropout -> add residual -> layernorm`. In the
    tensor2tensor code they suggest that learning is more robust when
    preprocessing each layer with layernorm and postprocessing with:
    `dropout -> add residual`. We default to the approach in the paper, but the
    tensor2tensor approach can be enabled by setting
    *args.encoder_normalize_before* to ``True``.

    Args:
        args (argparse.Namespace): parsed command-line arguments
    """

    def __init__(self, args):
        super().__init__()
        self.embed_dim = args.encoder_embed_dim
        self.quant_noise = getattr(args, "quant_noise_pq", 0)
        self.quant_noise_block_size = getattr(args, "quant_noise_pq_block_size", 8)
        self.self_attn = self.build_self_attention(self.embed_dim, args)
        self.self_attn_layer_norm = LayerNorm(self.embed_dim)
        self.dropout = args.dropout
        self.activation_fn = utils.get_activation_fn(
            activation=getattr(args, "activation_fn", "relu")
        )
        self.activation_dropout = getattr(args, "activation_dropout", 0)
        if self.activation_dropout == 0:
            # for backwards compatibility with models that use args.relu_dropout
            self.activation_dropout = getattr(args, "relu_dropout", 0)
        self.normalize_before = args.encoder_normalize_before
        self.fc1 = self.build_fc1(
            self.embed_dim, args.encoder_ffn_embed_dim, self.quant_noise, self.quant_noise_block_size
        )
        self.fc2 = self.build_fc2(
            args.encoder_ffn_embed_dim, self.embed_dim, self.quant_noise, self.quant_noise_block_size
        )

        self.final_layer_norm = LayerNorm(self.embed_dim)

    def build_fc1(self, input_dim, output_dim, q_noise, qn_block_size):
        return quant_noise(nn.Linear(input_dim, output_dim), p=q_noise, block_size=qn_block_size)

    def build_fc2(self, input_dim, output_dim, q_noise, qn_block_size):
        return quant_noise(nn.Linear(input_dim, output_dim), p=q_noise, block_size=qn_block_size)

    def build_self_attention(self, embed_dim, args):
        return MultiheadAttention(
            embed_dim,
            args.encoder_attention_heads,
            dropout=args.attention_dropout,
            self_attention=True,
            q_noise=self.quant_noise,
            qn_block_size=self.quant_noise_block_size,
        )

    def upgrade_state_dict_named(self, state_dict, name):
        """
        Rename layer norm states from `...layer_norms.0.weight` to
        `...self_attn_layer_norm.weight` and `...layer_norms.1.weight` to
        `...final_layer_norm.weight`
        """
        layer_norm_map = {"0": "self_attn_layer_norm", "1": "final_layer_norm"}
        for old, new in layer_norm_map.items():
            for m in ("weight", "bias"):
                k = "{}.layer_norms.{}.{}".format(name, old, m)
                if k in state_dict:
                    state_dict["{}.{}.{}".format(name, new, m)] = state_dict[k]
                    del state_dict[k]

    def forward(self,
                x,
                encoder_padding_mask,
                attn_mask: Optional[Tensor] = None,
                need_attn: bool = False,
                need_head_weights: bool = False,
    ):
        """
        Args:
            x (Tensor): input to the layer of shape `(seq_len, batch, embed_dim)`
            encoder_padding_mask (ByteTensor): binary ByteTensor of shape
                `(batch, src_len)` where padding elements are indicated by ``1``.
            attn_mask (ByteTensor): binary tensor of shape (T_tgt, T_src), where
            T_tgt is the length of query, while T_src is the length of key,
            though here both query and key is x here,
            attn_mask[t_tgt, t_src] = 1 means when calculating embedding
            for t_tgt, t_src is excluded (or masked out), =0 means it is
            included in attention
            need_attn (bool, optional): return attention weights
            need_head_weights (bool, optional): return attention weights
                for each head (default: return average over heads).

        Returns:
            encoded output of shape `(seq_len, batch, embed_dim)`
            attention weights
        """
        if need_head_weights or need_attn:
            need_attn = True
            weights = list()
        else:
            weights = None

        residual = x
        if self.normalize_before:
            x = self.self_attn_layer_norm(x)
        if attn_mask is not None:
            attn_mask = attn_mask.masked_fill(attn_mask.to(torch.bool), -1e8)
        # anything in original attn_mask = 1, becomes -1e8
        # anything in original attn_mask = 0, becomes 0
        # Note that we cannot use -inf here, because at some edge cases,
        # the attention weight (before softmax) for some padded element in query
        # will become -inf, which results in NaN in model parameters
        # TODO: to formally solve this problem, we need to change fairseq's
        # MultiheadAttention. We will do this later on.
<<<<<<< HEAD
        x, attn = self.self_attn(
=======

        x, _ = self.self_attn(
>>>>>>> 8f30004e
            query=x,
            key=x,
            value=x,
            key_padding_mask=encoder_padding_mask,
            attn_mask=attn_mask,
            need_weights=need_attn,
            need_head_weights=need_head_weights
        )
        if need_attn:
            weights.append(attn)
        x = F.dropout(x, p=self.dropout, training=self.training)
        x = residual + x
        if not self.normalize_before:
            x = self.self_attn_layer_norm(x)

        residual = x
        if self.normalize_before:
            x = self.final_layer_norm(x)

        x = self.activation_fn(self.fc1(x))
        x = F.dropout(x, p=float(self.activation_dropout), training=self.training)
        x = self.fc2(x)
        x = F.dropout(x, p=self.dropout, training=self.training)
        x = residual + x
        if not self.normalize_before:
            x = self.final_layer_norm(x)
        return x, weights


class TransformerDecoderLayer(nn.Module):
    """Decoder layer block.

    In the original paper each operation (multi-head attention, encoder
    attention or FFN) is postprocessed with: `dropout -> add residual ->
    layernorm`. In the tensor2tensor code they suggest that learning is more
    robust when preprocessing each layer with layernorm and postprocessing with:
    `dropout -> add residual`. We default to the approach in the paper, but the
    tensor2tensor approach can be enabled by setting
    *args.decoder_normalize_before* to ``True``.

    Args:
        args (argparse.Namespace): parsed command-line arguments
        no_encoder_attn (bool, optional): whether to attend to encoder outputs
            (default: False).
    """

    def __init__(
        self, args, no_encoder_attn=False, add_bias_kv=False, add_zero_attn=False
    ):
        super().__init__()
        self.embed_dim = args.decoder_embed_dim
        self.dropout = args.dropout
        self.quant_noise = getattr(args, "quant_noise_pq", 0)
        self.quant_noise_block_size = getattr(args, "quant_noise_pq_block_size", 8)

        self.cross_self_attention = getattr(args, "cross_self_attention", False)

        self.self_attn = self.build_self_attention(
            self.embed_dim,
            args,
            add_bias_kv=add_bias_kv,
            add_zero_attn=add_zero_attn,
        )
        self.activation_fn = utils.get_activation_fn(
            activation=getattr(args, "activation_fn", "relu")
        )
        self.activation_dropout = getattr(args, "activation_dropout", 0)
        if self.activation_dropout == 0:
            # for backwards compatibility with models that use args.relu_dropout
            self.activation_dropout = getattr(args, "relu_dropout", 0)
        self.normalize_before = args.decoder_normalize_before

        # use layerNorm rather than FusedLayerNorm for exporting.
        # char_inputs can be used to determint this.
        # TODO  remove this once we update apex with the fix
        export = getattr(args, "char_inputs", False)
        self.self_attn_layer_norm = LayerNorm(self.embed_dim, export=export)

        if no_encoder_attn:
            self.encoder_attn = None
            self.encoder_attn_layer_norm = None
        else:
            self.encoder_attn = self.build_encoder_attention(self.embed_dim, args)
            self.encoder_attn_layer_norm = LayerNorm(self.embed_dim, export=export)

        self.fc1 = self.build_fc1(
            self.embed_dim, args.decoder_ffn_embed_dim, self.quant_noise, self.quant_noise_block_size
        )
        self.fc2 = self.build_fc2(
            args.decoder_ffn_embed_dim, self.embed_dim, self.quant_noise, self.quant_noise_block_size
        )

        self.final_layer_norm = LayerNorm(self.embed_dim, export=export)
        self.need_attn = True

        self.onnx_trace = False

    def build_fc1(self, input_dim, output_dim, q_noise, qn_block_size):
        return quant_noise(nn.Linear(input_dim, output_dim), q_noise, qn_block_size)

    def build_fc2(self, input_dim, output_dim, q_noise, qn_block_size):
        return quant_noise(nn.Linear(input_dim, output_dim), q_noise, qn_block_size)

    def build_self_attention(self, embed_dim, args, add_bias_kv=False, add_zero_attn=False):
        return MultiheadAttention(
            embed_dim,
            args.decoder_attention_heads,
            dropout=args.attention_dropout,
            add_bias_kv=add_bias_kv,
            add_zero_attn=add_zero_attn,
            self_attention=not getattr(args, "cross_self_attention", False),
            q_noise=self.quant_noise,
            qn_block_size=self.quant_noise_block_size,
        )

    def build_encoder_attention(self, embed_dim, args):
        return MultiheadAttention(
            embed_dim,
            args.decoder_attention_heads,
            kdim=getattr(args, "encoder_embed_dim", None),
            vdim=getattr(args, "encoder_embed_dim", None),
            dropout=args.attention_dropout,
            encoder_decoder_attention=True,
            q_noise=self.quant_noise,
            qn_block_size=self.quant_noise_block_size,
        )

    def prepare_for_onnx_export_(self):
        self.onnx_trace = True

    def forward(
        self,
        x,
        encoder_out: Optional[torch.Tensor] = None,
        encoder_padding_mask: Optional[torch.Tensor] = None,
        incremental_state: Optional[Dict[str, Dict[str, Optional[Tensor]]]] = None,
        prev_self_attn_state: Optional[List[torch.Tensor]] = None,
        prev_attn_state: Optional[List[torch.Tensor]] = None,
        self_attn_mask: Optional[torch.Tensor] = None,
        self_attn_padding_mask: Optional[torch.Tensor] = None,
        need_attn: bool = False,
        need_head_weights: bool = False,
    ):
        """
        Args:
            x (Tensor): input to the layer of shape `(seq_len, batch, embed_dim)`
            encoder_padding_mask (ByteTensor, optional): binary
                ByteTensor of shape `(batch, src_len)` where padding
                elements are indicated by ``1``.
            need_attn (bool, optional): return attention weights
            need_head_weights (bool, optional): return attention weights
                for each head (default: return average over heads).

        Returns:
            encoded output of shape `(seq_len, batch, embed_dim)`
        """
        if need_head_weights or need_attn:
            need_attn = True
            weights = list()
        else:
            weights = None

        residual = x
        if self.normalize_before:
            x = self.self_attn_layer_norm(x)
        if prev_self_attn_state is not None:
            prev_key, prev_value = prev_self_attn_state[:2]
            saved_state: Dict[str, Optional[Tensor]] = {
                "prev_key": prev_key,
                "prev_value": prev_value,
            }
            if len(prev_self_attn_state) >= 3:
                saved_state["prev_key_padding_mask"] = prev_self_attn_state[2]
            assert incremental_state is not None
            self.self_attn._set_input_buffer(incremental_state, saved_state)
        _self_attn_input_buffer = self.self_attn._get_input_buffer(incremental_state)
        if self.cross_self_attention and not (
            incremental_state is not None
            and _self_attn_input_buffer is not None
            and "prev_key" in _self_attn_input_buffer
        ):
            if self_attn_mask is not None:
                assert encoder_out is not None
                self_attn_mask = torch.cat(
                    (x.new_zeros(x.size(0), encoder_out.size(0)), self_attn_mask), dim=1
                )
            if self_attn_padding_mask is not None:
                if encoder_padding_mask is None:
                    assert encoder_out is not None
                    encoder_padding_mask = self_attn_padding_mask.new_zeros(
                        encoder_out.size(1), encoder_out.size(0)
                    )
                self_attn_padding_mask = torch.cat(
                    (encoder_padding_mask, self_attn_padding_mask), dim=1
                )
            assert encoder_out is not None
            y = torch.cat((encoder_out, x), dim=0)
        else:
            y = x

        x, attn = self.self_attn(
            query=x,
            key=y,
            value=y,
            key_padding_mask=self_attn_padding_mask,
            incremental_state=incremental_state,
            need_weights=need_attn,
            need_head_weights=need_head_weights,
            attn_mask=self_attn_mask,
        )
        if need_attn:
            weights.append(attn)
        x = F.dropout(x, p=self.dropout, training=self.training)
        x = residual + x
        if not self.normalize_before:
            x = self.self_attn_layer_norm(x)

        if self.encoder_attn is not None:
            residual = x
            if self.normalize_before:
                x = self.encoder_attn_layer_norm(x)
            if prev_attn_state is not None:
                prev_key, prev_value = prev_attn_state[:2]
                saved_state: Dict[str, Optional[Tensor]] = {
                    "prev_key": prev_key,
                    "prev_value": prev_value,
                }
                if len(prev_attn_state) >= 3:
                    saved_state["prev_key_padding_mask"] = prev_attn_state[2]
                assert incremental_state is not None
                self.encoder_attn._set_input_buffer(incremental_state, saved_state)

            x, attn = self.encoder_attn(
                query=x,
                key=encoder_out,
                value=encoder_out,
                key_padding_mask=encoder_padding_mask,
                incremental_state=incremental_state,
                static_kv=True,
                need_weights=need_attn or (not self.training and self.need_attn),
                need_head_weights=need_head_weights,
            )
            if need_attn:
                weights.append(attn)
            x = F.dropout(x, p=self.dropout, training=self.training)
            x = residual + x
            if not self.normalize_before:
                x = self.encoder_attn_layer_norm(x)

        residual = x
        if self.normalize_before:
            x = self.final_layer_norm(x)

        x = self.activation_fn(self.fc1(x))
        x = F.dropout(x, p=float(self.activation_dropout), training=self.training)
        x = self.fc2(x)
        x = F.dropout(x, p=self.dropout, training=self.training)
        x = residual + x
        if not self.normalize_before:
            x = self.final_layer_norm(x)
        if self.onnx_trace and incremental_state is not None:
            saved_state = self.self_attn._get_input_buffer(incremental_state)
            assert saved_state is not None
            if self_attn_padding_mask is not None:
                self_attn_state = [
                    saved_state["prev_key"],
                    saved_state["prev_value"],
                    saved_state["prev_key_padding_mask"],
                ]
            else:
                self_attn_state = [saved_state["prev_key"], saved_state["prev_value"]]
            return x, weights, self_attn_state
        return x, weights

    def make_generation_fast_(self, need_attn: bool = False, **kwargs):
        self.need_attn = need_attn

    @torch.jit.export
    def reorder_incremental_state(
        self,
        incremental_state: Dict[str, Dict[str, Optional[Tensor]]],
        new_order: Tensor,
    ):
        """Scriptable reorder incremental state in transformer layers."""
        self.self_attn.reorder_incremental_state(incremental_state, new_order)

        if self.encoder_attn is not None:
            self.encoder_attn.reorder_incremental_state(incremental_state, new_order)


def Linear(in_features, out_features, bias=True):
    m = nn.Linear(in_features, out_features, bias)
    nn.init.xavier_uniform_(m.weight)
    if bias:
        nn.init.constant_(m.bias, 0.0)
    return m<|MERGE_RESOLUTION|>--- conflicted
+++ resolved
@@ -128,12 +128,7 @@
         # will become -inf, which results in NaN in model parameters
         # TODO: to formally solve this problem, we need to change fairseq's
         # MultiheadAttention. We will do this later on.
-<<<<<<< HEAD
         x, attn = self.self_attn(
-=======
-
-        x, _ = self.self_attn(
->>>>>>> 8f30004e
             query=x,
             key=x,
             value=x,
